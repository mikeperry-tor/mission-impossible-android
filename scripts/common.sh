#!/usr/bin/env bash

# Check device type via `ro.product.device`
# Examples: mako, flo, etc.

function connect_adb()
{
  # Hide startup messages.
  adb start-server
}

# Always call connect_adb before using get_cm_device_name.
function get_cm_device_name()
{
<<<<<<< HEAD
  # Note: Whitespace character \r was causing odd formatting.
  local cm_device_name=`adb shell getprop ro.product.device | tr -d "\r"`
  if [ -z "$cm_device_name" ]; then
    echo "Could not determine your device name."
    echo "Please check the wiki and enter the device name"
    echo " - http://wiki.cyanogenmod.org/w/Devices"
    read -p "cm_device_name = " -r
  fi

  echo "$cm_device_name"
=======
  connect_adb
  # The 'ro.product.device' property isn't very reliable.
  # Note: Whitespace character \r was causing odd formatting.
  local device_name=`adb shell getprop ro.cm.device | tr -d "\r"`
  [[ -z "$device_name" ]] && device_name=`adb shell getprop ro.product.device | tr -d "\r"`
  [[ -z "$device_name" ]] && device_name='DEVICE_CODENAME'
  echo "$device_name"
>>>>>>> c0503ef3
}

function get_download_filename()
# Usage get_download_filename <com.org.app> [ <path/to/index.xml> ]
{
  APP=$1
  INDEX_FILE=${2:-index.xml}
  echo $(xpath -q -e "//application[@id='$APP']/package[1]/apkname/text()" $INDEX_FILE)
}


# Populates an associative array with the values read from an INI file.
#
# To read settings from a particular file and section you first need to declare
# a global associative array in which to store the values:
#
# Usage:
# > source $current_dir/common.sh
# > declare -A SETTINGS_GENERAL
# > get_settings_section settings.ini apps SETTINGS_GENERAL
function get_settings_section()
{
  # Test if a settings file has been provided.
  if [ "x${1}x" == 'xx' ]
  then
    echo "ERROR: Please provide a settings file!"
    exit 1
  fi

  # Test if a settings file exists.
  local settings_file=$(readlink --canonicalize-existing --zero $1)
  if [ -z "$settings_file" ] || [ ! -r $settings_file ]
  then
    echo "ERROR: Configuration file not found or could not be read!"
    exit 1
  fi

  # Test if a settings section has been provided.
  if [ -z "$2" ]
  then
    echo "ERROR: Please provide a settings file section!"
    exit 1
  fi

  # Get the settings section.
  local section_name=$2

  # Test if a settings section has been provided.
  if [ -z "$3" ]
  then
    echo "ERROR: Please provide a variable to store the settings!"
    exit 1
  fi

  # Read section entry strings into an array.
  local section_entries=($(
    # Read the file contents.
    cat $settings_file |
    # Strip out the comments
    sed -e "s/;.*$//" |
    # Get only content from the requested section.
    sed --quiet -e "/^\[$section_name\]/,/^\s*\[/{/^[^;].*\=.*/p;}" |
    # Remove spaces around the equal sign.
    sed -e 's/[[:space:]]*\=[[:space:]]*/=/g' |
    # Remove preceding spaces.
    sed -e 's/^[[:space:]]*//' |
    # Remove trailing spaces.
    sed -e 's/[[:space:]]*$//'
  ))

  # Get the number of entries in the section.
  local entries_count=${#section_entries[@]}

  for (( i=0; i<${entries_count}; i++ ));
  do
    local entry=${section_entries[$i]}

    # Get the key and value.
    local entry_key=${entry%%=*}
    local entry_value=${entry#*=}

    # Populate the provided global variable.
    eval $3[$entry_key]=$entry_value
  done
}


# Returns the apk name for a specific version of an application.
#
# Usage:
# > source $current_dir/common.sh
# > declare -A SETTINGS_GENERAL
# > get_app_latest_apkname ./fdroid-index.xml com.fsck.k9 22002
get_app_apkname()
{
  INDEX_FILE=$1
  APP_NAME=$2
  APP_VERSION=$3

  # openSUSE has a different version of xpath.
  OSNAME=`grep -i opensuse /etc/issue | sed 's/.*\(opensuse\).*/\1/i'`

  case $OSNAME in
    'openSUSE')
      if [ $APP_VERSION == 'latest' ]; then
        echo $(xpath $INDEX_FILE "//application[@id='$APP_NAME']/package[1]/apkname/text()" 2>/dev/null)
      else
        # @see http://stackoverflow.com/questions/912194/matching-a-node-based-on-a-siblings-value-with-xpath
        echo $(xpath $INDEX_FILE "//application[@id='$APP_NAME']/package/apkname/text()[../../versioncode/text() = $APP_VERSION]" 2>/dev/null)
      fi
      ;;
    *)
      if [ $APP_VERSION == 'latest' ]; then
        echo $(xpath -q -e "//application[@id='$APP_NAME']/package[1]/apkname/text()" $INDEX_FILE)
      else
        # @see http://stackoverflow.com/questions/912194/matching-a-node-based-on-a-siblings-value-with-xpath
        echo $(xpath -q -e "//application[@id='$APP_NAME']/package/apkname/text()[../../versioncode/text() = $APP_VERSION]" $INDEX_FILE)
      fi
      ;;
  esac
}<|MERGE_RESOLUTION|>--- conflicted
+++ resolved
@@ -12,9 +12,11 @@
 # Always call connect_adb before using get_cm_device_name.
 function get_cm_device_name()
 {
-<<<<<<< HEAD
+  # The 'ro.product.device' property isn't very reliable.
   # Note: Whitespace character \r was causing odd formatting.
-  local cm_device_name=`adb shell getprop ro.product.device | tr -d "\r"`
+  local cm_device_name=`adb shell getprop ro.cm.device | tr -d "\r"`
+  [[ -z "$cm_device_name" ]] && cm_device_name=`adb shell getprop ro.product.device | tr -d "\r"`
+
   if [ -z "$cm_device_name" ]; then
     echo "Could not determine your device name."
     echo "Please check the wiki and enter the device name"
@@ -23,15 +25,6 @@
   fi
 
   echo "$cm_device_name"
-=======
-  connect_adb
-  # The 'ro.product.device' property isn't very reliable.
-  # Note: Whitespace character \r was causing odd formatting.
-  local device_name=`adb shell getprop ro.cm.device | tr -d "\r"`
-  [[ -z "$device_name" ]] && device_name=`adb shell getprop ro.product.device | tr -d "\r"`
-  [[ -z "$device_name" ]] && device_name='DEVICE_CODENAME'
-  echo "$device_name"
->>>>>>> c0503ef3
 }
 
 function get_download_filename()
